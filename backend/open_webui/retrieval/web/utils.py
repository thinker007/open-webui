--- conflicted
+++ resolved
@@ -199,9 +199,6 @@
         verify_ssl=verify_ssl,
         requests_per_second=requests_per_second,
         continue_on_failure=True,
-<<<<<<< HEAD
         session = session
-=======
         trust_env=trust_env,
->>>>>>> 23b7eef3
     )