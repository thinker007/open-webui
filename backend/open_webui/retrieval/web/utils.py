--- conflicted
+++ resolved
@@ -650,7 +650,6 @@
         return [document async for document in self.alazy_load()]
 
 
-<<<<<<< HEAD
 class SafeWebBaseLoader(WebBaseLoader):
     """WebBaseLoader with enhanced error handling for URLs."""
 
@@ -805,8 +804,6 @@
 RAG_WEB_LOADER_ENGINES["tavily"] = SafeTavilyLoader
 
 
-=======
->>>>>>> 07d84601
 def get_web_loader(
     urls: Union[str, Sequence[str]],
     verify_ssl: bool = True,
@@ -836,15 +833,11 @@
         web_loader_args["api_key"] = FIRECRAWL_API_KEY.value
         web_loader_args["api_url"] = FIRECRAWL_API_BASE_URL.value
 
-<<<<<<< HEAD
     if RAG_WEB_LOADER_ENGINE.value == "curl_impersonate_server":
         web_loader_args["base_url"] = CURL_IMPERSONATE_SERVER_BASE_URL.value
 
-    if RAG_WEB_LOADER_ENGINE.value == "tavily":
-=======
     if WEB_LOADER_ENGINE.value == "tavily":
         WebLoaderClass = SafeTavilyLoader
->>>>>>> 07d84601
         web_loader_args["api_key"] = TAVILY_API_KEY.value
         web_loader_args["extract_depth"] = TAVILY_EXTRACT_DEPTH.value
 
