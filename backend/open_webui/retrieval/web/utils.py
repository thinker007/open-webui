--- conflicted
+++ resolved
@@ -575,7 +575,6 @@
                         headers=self.session.headers,
                         cookies=self.session.cookies.get_dict(),
                     )
-<<<<<<< HEAD
                     # if not self.session.verify:
                     #    kwargs["verify"] = False
                     # kwargs["ssl"] = False #禁用 ssl
@@ -587,19 +586,6 @@
                         response.raise_for_status()
                     return response.text
                 except httpx.ConnectError as e:
-=======
-                    if not self.session.verify:
-                        kwargs["ssl"] = False
-
-                    async with session.get(
-                        url,
-                        **(self.requests_kwargs | kwargs),
-                    ) as response:
-                        if self.raise_for_status:
-                            response.raise_for_status()
-                        return await response.text()
-                except aiohttp.ClientConnectionError as e:
->>>>>>> 7b248fc1
                     if i == retries - 1:
                         raise
                     else:
