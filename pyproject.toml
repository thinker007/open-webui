--- conflicted
+++ resolved
@@ -20,12 +20,8 @@
     "async-timeout",
     "aiocache",
     "aiofiles",
-<<<<<<< HEAD
     "curl_cffi",
     "curl_adapter",
-
-=======
->>>>>>> 63256136
     "starlette-compress==1.6.0",
 
     "sqlalchemy==2.0.38",
