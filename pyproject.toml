[project]
name = "open-webui"
description = "Open WebUI"
authors = [
    { name = "Timothy Jaeryang Baek", email = "tim@openwebui.com" }
]
license = { file = "LICENSE" }
dependencies = [
    "fastapi==0.115.7",
    "uvicorn[standard]==0.34.0",
    "pydantic==2.10.6",
    "python-multipart==0.0.20",

    "python-socketio==5.13.0",
    "python-jose==3.4.0",
    "passlib[bcrypt]==1.7.4",

    "requests==2.32.3",
    "aiohttp==3.11.11",
    "async-timeout",
    "aiocache",
    "aiofiles",
<<<<<<< HEAD
    "curl_cffi",
    "curl_adapter",
=======

    "starlette-compress==1.6.0",

>>>>>>> 7b248fc1
    "sqlalchemy==2.0.38",
    "alembic==1.14.0",
    "peewee==3.18.1",
    "peewee-migrate==1.12.2",
    "psycopg2-binary==2.9.9",
    "pgvector==0.4.0",
    "PyMySQL==1.1.1",
    "bcrypt==4.3.0",

    "pymongo",
    "redis",
    "boto3==1.35.53",

    "argon2-cffi==23.1.0",
    "APScheduler==3.10.4",


    "RestrictedPython==8.0",

    "loguru==0.7.3",
    "asgiref==3.8.1",

    "openai",
    "anthropic",
    "google-genai==1.15.0",
    "google-generativeai==0.8.5",
    "tiktoken",

    "langchain==0.3.24",
    "langchain-community==0.3.23",

    "fake-useragent==2.1.0",
    "chromadb==0.6.3",
    "pymilvus==2.5.0",
    "qdrant-client~=1.12.0",
    "opensearch-py==2.8.0",
    "playwright==1.49.1",
    "elasticsearch==9.0.1",
    "pinecone==6.0.2",

    "transformers",
    "sentence-transformers==4.1.0",
    "accelerate",
    "colbert-ai==0.2.21",
    "einops==0.8.1",

    "ftfy==6.2.3",
    "pypdf==4.3.1",
    "fpdf2==2.8.2",
    "pymdown-extensions==10.14.2",
    "docx2txt==0.8",
    "python-pptx==1.0.0",
    "unstructured==0.16.17",
    "nltk==3.9.1",
    "Markdown==3.7",
    "pypandoc==1.15",
    "pandas==2.2.3",
    "openpyxl==3.1.5",
    "pyxlsb==1.0.10",
    "xlrd==2.0.1",
    "validators==0.34.0",
    "psutil",
    "sentencepiece",
    "soundfile==0.13.1",
    "azure-ai-documentintelligence==1.0.0",

    "pillow==11.1.0",
    "opencv-python-headless==4.11.0.86",
    "rapidocr-onnxruntime==1.4.4",
    "rank-bm25==0.2.2",

    "onnxruntime==1.20.1",

    "faster-whisper==1.1.1",

    "PyJWT[crypto]==2.10.1",
    "authlib==1.4.1",

    "black==25.1.0",
    "langfuse==2.44.0",
    "youtube-transcript-api==1.0.3",
    "pytube==15.0.0",

    "extract_msg",
    "pydub",
    "duckduckgo-search==8.0.2",

    "google-api-python-client",
    "google-auth-httplib2",
    "google-auth-oauthlib",

    "docker~=7.1.0",
    "pytest~=8.3.2",
    "pytest-docker~=3.1.1",

    "googleapis-common-protos==1.63.2",
    "google-cloud-storage==2.19.0",

    "azure-identity==1.20.0",
    "azure-storage-blob==12.24.1",

    "ldap3==2.9.1",

    "firecrawl-py==1.12.0",

    "tencentcloud-sdk-python==3.0.1336",

    "gcp-storage-emulator>=2024.8.3",

    "moto[s3]>=5.0.26",

]
readme = "README.md"
requires-python = ">= 3.11, < 3.13.0a1"
dynamic = ["version"]
classifiers = [
    "Development Status :: 4 - Beta",
    "License :: OSI Approved :: MIT License",
    "Programming Language :: Python :: 3",
    "Programming Language :: Python :: 3.11",
    "Programming Language :: Python :: 3.12",
    "Topic :: Communications :: Chat",
    "Topic :: Multimedia",
]

[project.scripts]
open-webui = "open_webui:app"

[build-system]
requires = ["hatchling"]
build-backend = "hatchling.build"

[tool.rye]
managed = true
dev-dependencies = []

[tool.hatch.metadata]
allow-direct-references = true

[tool.hatch.version]
path = "package.json"
pattern = '"version":\s*"(?P<version>[^"]+)"'

[tool.hatch.build.hooks.custom]  # keep this for reading hooks from `hatch_build.py`

[tool.hatch.build.targets.wheel]
sources = ["backend"]
exclude = [
    ".dockerignore",
    ".gitignore",
    ".webui_secret_key",
    "dev.sh",
    "requirements.txt",
    "start.sh",
    "start_windows.bat",
    "webui.db",
    "chroma.sqlite3",
]
force-include = { "CHANGELOG.md" = "open_webui/CHANGELOG.md", build = "open_webui/frontend" }

[tool.codespell]
# Ref: https://github.com/codespell-project/codespell#using-a-config-file
skip = '.git*,*.svg,package-lock.json,i18n,*.lock,*.css,*-bundle.js,locales,example-doc.txt,emoji-shortcodes.json'
check-hidden = true
# ignore-regex = ''
ignore-words-list = 'ans'<|MERGE_RESOLUTION|>--- conflicted
+++ resolved
@@ -20,14 +20,11 @@
     "async-timeout",
     "aiocache",
     "aiofiles",
-<<<<<<< HEAD
     "curl_cffi",
     "curl_adapter",
-=======
 
     "starlette-compress==1.6.0",
 
->>>>>>> 7b248fc1
     "sqlalchemy==2.0.38",
     "alembic==1.14.0",
     "peewee==3.18.1",
