<script lang="ts">
	import { getRAGConfig, updateRAGConfig } from '$lib/apis/retrieval';
	import Switch from '$lib/components/common/Switch.svelte';

	import { models } from '$lib/stores';
	import { onMount, getContext } from 'svelte';
	import { toast } from 'svelte-sonner';
	import SensitiveInput from '$lib/components/common/SensitiveInput.svelte';
	import Tooltip from '$lib/components/common/Tooltip.svelte';

	const i18n = getContext('i18n');

	export let saveHandler: Function;

	let webSearchEngines = [
		'searxng',
		'yacy',
		'google_pse',
		'brave',
		'kagi',
		'mojeek',
		'bocha',
		'serpstack',
		'serper',
		'serply',
		'searchapi',
		'serpapi',
		'duckduckgo',
		'tavily',
		'jina',
		'bing',
		'exa',
		'perplexity',
		'sougou',
		'firecrawl',
		'external'
	];
<<<<<<< HEAD
	let webLoaderEngines = ['playwright', 'firecrawl', 'tavily','curl_impersonate_server'];
=======
	let webLoaderEngines = ['playwright', 'firecrawl', 'tavily', 'external'];
>>>>>>> 7b248fc1

	let webConfig = null;

	const submitHandler = async () => {
		// Convert domain filter string to array before sending
		if (webConfig.WEB_SEARCH_DOMAIN_FILTER_LIST) {
			webConfig.WEB_SEARCH_DOMAIN_FILTER_LIST = webConfig.WEB_SEARCH_DOMAIN_FILTER_LIST.split(',')
				.map((domain) => domain.trim())
				.filter((domain) => domain.length > 0);
		} else {
			webConfig.WEB_SEARCH_DOMAIN_FILTER_LIST = [];
		}

		// Convert Youtube loader language string to array before sending
		if (webConfig.YOUTUBE_LOADER_LANGUAGE) {
			webConfig.YOUTUBE_LOADER_LANGUAGE = webConfig.YOUTUBE_LOADER_LANGUAGE.split(',')
				.map((lang) => lang.trim())
				.filter((lang) => lang.length > 0);
		} else {
			webConfig.YOUTUBE_LOADER_LANGUAGE = [];
		}

		const res = await updateRAGConfig(localStorage.token, {
			web: webConfig
		});

		webConfig.WEB_SEARCH_DOMAIN_FILTER_LIST = webConfig.WEB_SEARCH_DOMAIN_FILTER_LIST.join(',');
		webConfig.YOUTUBE_LOADER_LANGUAGE = webConfig.YOUTUBE_LOADER_LANGUAGE.join(',');
	};

	onMount(async () => {
		const res = await getRAGConfig(localStorage.token);

		if (res) {
			webConfig = res.web;

			// Convert array back to comma-separated string for display
			if (webConfig?.WEB_SEARCH_DOMAIN_FILTER_LIST) {
				webConfig.WEB_SEARCH_DOMAIN_FILTER_LIST = webConfig.WEB_SEARCH_DOMAIN_FILTER_LIST.join(',');
			}

			webConfig.YOUTUBE_LOADER_LANGUAGE = webConfig.YOUTUBE_LOADER_LANGUAGE.join(',');
		}
	});
</script>

<form
	class="flex flex-col h-full justify-between space-y-3 text-sm"
	on:submit|preventDefault={async () => {
		await submitHandler();
		saveHandler();
	}}
>
	<div class=" space-y-3 overflow-y-scroll scrollbar-hidden h-full">
		{#if webConfig}
			<div class="">
				<div class="mb-3">
					<div class=" mb-2.5 text-base font-medium">{$i18n.t('General')}</div>

					<hr class=" border-gray-100 dark:border-gray-850 my-2" />

					<div class="  mb-2.5 flex w-full justify-between">
						<div class=" self-center text-xs font-medium">
							{$i18n.t('Web Search')}
						</div>
						<div class="flex items-center relative">
							<Switch bind:state={webConfig.ENABLE_WEB_SEARCH} />
						</div>
					</div>

					<div class="  mb-2.5 flex w-full justify-between">
						<div class=" self-center text-xs font-medium">
							{$i18n.t('Web Search Engine')}
						</div>
						<div class="flex items-center relative">
							<select
								class="dark:bg-gray-900 w-fit pr-8 rounded-sm px-2 p-1 text-xs bg-transparent outline-hidden text-right"
								bind:value={webConfig.WEB_SEARCH_ENGINE}
								placeholder={$i18n.t('Select a engine')}
								required
							>
								<option disabled selected value="">{$i18n.t('Select a engine')}</option>
								{#each webSearchEngines as engine}
									<option value={engine}>{engine}</option>
								{/each}
							</select>
						</div>
					</div>

					{#if webConfig.WEB_SEARCH_ENGINE !== ''}
						{#if webConfig.WEB_SEARCH_ENGINE === 'searxng'}
							<div class="mb-2.5 flex w-full flex-col">
								<div>
									<div class=" self-center text-xs font-medium mb-1">
										{$i18n.t('Searxng Query URL')}
									</div>

									<div class="flex w-full">
										<div class="flex-1">
											<input
												class="w-full rounded-lg py-2 px-4 text-sm bg-gray-50 dark:text-gray-300 dark:bg-gray-850 outline-hidden"
												type="text"
												placeholder={$i18n.t('Enter Searxng Query URL')}
												bind:value={webConfig.SEARXNG_QUERY_URL}
												autocomplete="off"
											/>
										</div>
									</div>
								</div>
							</div>
						{:else if webConfig.WEB_SEARCH_ENGINE === 'yacy'}
							<div class="mb-2.5 flex w-full flex-col">
								<div>
									<div class=" self-center text-xs font-medium mb-1">
										{$i18n.t('Yacy Instance URL')}
									</div>

									<div class="flex w-full">
										<div class="flex-1">
											<input
												class="w-full rounded-lg py-2 px-4 text-sm bg-gray-50 dark:text-gray-300 dark:bg-gray-850 outline-hidden"
												type="text"
												placeholder={$i18n.t('Enter Yacy URL (e.g. http://yacy.example.com:8090)')}
												bind:value={webConfig.YACY_QUERY_URL}
												autocomplete="off"
											/>
										</div>
									</div>
								</div>
							</div>
							<div class="mb-2.5 flex w-full flex-col">
								<div class="flex gap-2">
									<div class="w-full">
										<div class=" self-center text-xs font-medium mb-1">
											{$i18n.t('Yacy Username')}
										</div>

										<input
											class="w-full rounded-lg py-2 px-4 text-sm bg-gray-50 dark:text-gray-300 dark:bg-gray-850 outline-hidden"
											placeholder={$i18n.t('Enter Yacy Username')}
											bind:value={webConfig.YACY_USERNAME}
											required
										/>
									</div>

									<div class="w-full">
										<div class=" self-center text-xs font-medium mb-1">
											{$i18n.t('Yacy Password')}
										</div>

										<SensitiveInput
											placeholder={$i18n.t('Enter Yacy Password')}
											bind:value={webConfig.YACY_PASSWORD}
										/>
									</div>
								</div>
							</div>
						{:else if webConfig.WEB_SEARCH_ENGINE === 'google_pse'}
							<div class="mb-2.5 flex w-full flex-col">
								<div>
									<div class=" self-center text-xs font-medium mb-1">
										{$i18n.t('Google PSE API Key')}
									</div>

									<SensitiveInput
										placeholder={$i18n.t('Enter Google PSE API Key')}
										bind:value={webConfig.GOOGLE_PSE_API_KEY}
									/>
								</div>
								<div class="mt-1.5">
									<div class=" self-center text-xs font-medium mb-1">
										{$i18n.t('Google PSE Engine Id')}
									</div>

									<div class="flex w-full">
										<div class="flex-1">
											<input
												class="w-full rounded-lg py-2 px-4 text-sm bg-gray-50 dark:text-gray-300 dark:bg-gray-850 outline-hidden"
												type="text"
												placeholder={$i18n.t('Enter Google PSE Engine Id')}
												bind:value={webConfig.GOOGLE_PSE_ENGINE_ID}
												autocomplete="off"
											/>
										</div>
									</div>
								</div>
							</div>
						{:else if webConfig.WEB_SEARCH_ENGINE === 'brave'}
							<div class="mb-2.5 flex w-full flex-col">
								<div>
									<div class=" self-center text-xs font-medium mb-1">
										{$i18n.t('Brave Search API Key')}
									</div>

									<SensitiveInput
										placeholder={$i18n.t('Enter Brave Search API Key')}
										bind:value={webConfig.BRAVE_SEARCH_API_KEY}
									/>
								</div>
							</div>
						{:else if webConfig.WEB_SEARCH_ENGINE === 'kagi'}
							<div class="mb-2.5 flex w-full flex-col">
								<div>
									<div class=" self-center text-xs font-medium mb-1">
										{$i18n.t('Kagi Search API Key')}
									</div>

									<SensitiveInput
										placeholder={$i18n.t('Enter Kagi Search API Key')}
										bind:value={webConfig.KAGI_SEARCH_API_KEY}
									/>
								</div>
								.
							</div>
						{:else if webConfig.WEB_SEARCH_ENGINE === 'mojeek'}
							<div class="mb-2.5 flex w-full flex-col">
								<div>
									<div class=" self-center text-xs font-medium mb-1">
										{$i18n.t('Mojeek Search API Key')}
									</div>

									<SensitiveInput
										placeholder={$i18n.t('Enter Mojeek Search API Key')}
										bind:value={webConfig.MOJEEK_SEARCH_API_KEY}
									/>
								</div>
							</div>
						{:else if webConfig.WEB_SEARCH_ENGINE === 'bocha'}
							<div class="mb-2.5 flex w-full flex-col">
								<div>
									<div class=" self-center text-xs font-medium mb-1">
										{$i18n.t('Bocha Search API Key')}
									</div>

									<SensitiveInput
										placeholder={$i18n.t('Enter Bocha Search API Key')}
										bind:value={webConfig.BOCHA_SEARCH_API_KEY}
									/>
								</div>
							</div>
						{:else if webConfig.WEB_SEARCH_ENGINE === 'serpstack'}
							<div class="mb-2.5 flex w-full flex-col">
								<div>
									<div class=" self-center text-xs font-medium mb-1">
										{$i18n.t('Serpstack API Key')}
									</div>

									<SensitiveInput
										placeholder={$i18n.t('Enter Serpstack API Key')}
										bind:value={webConfig.SERPSTACK_API_KEY}
									/>
								</div>
							</div>
						{:else if webConfig.WEB_SEARCH_ENGINE === 'serper'}
							<div class="mb-2.5 flex w-full flex-col">
								<div>
									<div class=" self-center text-xs font-medium mb-1">
										{$i18n.t('Serper API Key')}
									</div>

									<SensitiveInput
										placeholder={$i18n.t('Enter Serper API Key')}
										bind:value={webConfig.SERPER_API_KEY}
									/>
								</div>
							</div>
						{:else if webConfig.WEB_SEARCH_ENGINE === 'serply'}
							<div class="mb-2.5 flex w-full flex-col">
								<div>
									<div class=" self-center text-xs font-medium mb-1">
										{$i18n.t('Serply API Key')}
									</div>

									<SensitiveInput
										placeholder={$i18n.t('Enter Serply API Key')}
										bind:value={webConfig.SERPLY_API_KEY}
									/>
								</div>
							</div>
						{:else if webConfig.WEB_SEARCH_ENGINE === 'tavily'}
							<div class="mb-2.5 flex w-full flex-col">
								<div>
									<div class=" self-center text-xs font-medium mb-1">
										{$i18n.t('Tavily API Key')}
									</div>

									<SensitiveInput
										placeholder={$i18n.t('Enter Tavily API Key')}
										bind:value={webConfig.TAVILY_API_KEY}
									/>
								</div>
							</div>
						{:else if webConfig.WEB_SEARCH_ENGINE === 'searchapi'}
							<div class="mb-2.5 flex w-full flex-col">
								<div>
									<div class=" self-center text-xs font-medium mb-1">
										{$i18n.t('SearchApi API Key')}
									</div>

									<SensitiveInput
										placeholder={$i18n.t('Enter SearchApi API Key')}
										bind:value={webConfig.SEARCHAPI_API_KEY}
									/>
								</div>
								<div class="mt-1.5">
									<div class=" self-center text-xs font-medium mb-1">
										{$i18n.t('SearchApi Engine')}
									</div>

									<div class="flex w-full">
										<div class="flex-1">
											<input
												class="w-full rounded-lg py-2 px-4 text-sm bg-gray-50 dark:text-gray-300 dark:bg-gray-850 outline-hidden"
												type="text"
												placeholder={$i18n.t('Enter SearchApi Engine')}
												bind:value={webConfig.SEARCHAPI_ENGINE}
												autocomplete="off"
											/>
										</div>
									</div>
								</div>
							</div>
						{:else if webConfig.WEB_SEARCH_ENGINE === 'serpapi'}
							<div class="mb-2.5 flex w-full flex-col">
								<div>
									<div class=" self-center text-xs font-medium mb-1">
										{$i18n.t('SerpApi API Key')}
									</div>

									<SensitiveInput
										placeholder={$i18n.t('Enter SerpApi API Key')}
										bind:value={webConfig.SERPAPI_API_KEY}
									/>
								</div>
								<div class="mt-1.5">
									<div class=" self-center text-xs font-medium mb-1">
										{$i18n.t('SerpApi Engine')}
									</div>

									<div class="flex w-full">
										<div class="flex-1">
											<input
												class="w-full rounded-lg py-2 px-4 text-sm bg-gray-50 dark:text-gray-300 dark:bg-gray-850 outline-hidden"
												type="text"
												placeholder={$i18n.t('Enter SerpApi Engine')}
												bind:value={webConfig.SERPAPI_ENGINE}
												autocomplete="off"
											/>
										</div>
									</div>
								</div>
							</div>
						{:else if webConfig.WEB_SEARCH_ENGINE === 'jina'}
							<div class="mb-2.5 flex w-full flex-col">
								<div>
									<div class=" self-center text-xs font-medium mb-1">
										{$i18n.t('Jina API Key')}
									</div>

									<SensitiveInput
										placeholder={$i18n.t('Enter Jina API Key')}
										bind:value={webConfig.JINA_API_KEY}
									/>
								</div>
							</div>
						{:else if webConfig.WEB_SEARCH_ENGINE === 'bing'}
							<div class="mb-2.5 flex w-full flex-col">
								<div>
									<div class=" self-center text-xs font-medium mb-1">
										{$i18n.t('Bing Search V7 Endpoint')}
									</div>

									<div class="flex w-full">
										<div class="flex-1">
											<input
												class="w-full rounded-lg py-2 px-4 text-sm bg-gray-50 dark:text-gray-300 dark:bg-gray-850 outline-hidden"
												type="text"
												placeholder={$i18n.t('Enter Bing Search V7 Endpoint')}
												bind:value={webConfig.BING_SEARCH_V7_ENDPOINT}
												autocomplete="off"
											/>
										</div>
									</div>
								</div>

								<div class="mt-2">
									<div class=" self-center text-xs font-medium mb-1">
										{$i18n.t('Bing Search V7 Subscription Key')}
									</div>

									<SensitiveInput
										placeholder={$i18n.t('Enter Bing Search V7 Subscription Key')}
										bind:value={webConfig.BING_SEARCH_V7_SUBSCRIPTION_KEY}
									/>
								</div>
							</div>
						{:else if webConfig.WEB_SEARCH_ENGINE === 'exa'}
							<div class="mb-2.5 flex w-full flex-col">
								<div>
									<div class=" self-center text-xs font-medium mb-1">
										{$i18n.t('Exa API Key')}
									</div>

									<SensitiveInput
										placeholder={$i18n.t('Enter Exa API Key')}
										bind:value={webConfig.EXA_API_KEY}
									/>
								</div>
							</div>
						{:else if webConfig.WEB_SEARCH_ENGINE === 'perplexity'}
							<div>
								<div class=" self-center text-xs font-medium mb-1">
									{$i18n.t('Perplexity API Key')}
								</div>

								<SensitiveInput
									placeholder={$i18n.t('Enter Perplexity API Key')}
									bind:value={webConfig.PERPLEXITY_API_KEY}
								/>
							</div>
						{:else if webConfig.WEB_SEARCH_ENGINE === 'sougou'}
							<div class="mb-2.5 flex w-full flex-col">
								<div>
									<div class=" self-center text-xs font-medium mb-1">
										{$i18n.t('Sougou Search API sID')}
									</div>

									<SensitiveInput
										placeholder={$i18n.t('Enter Sougou Search API sID')}
										bind:value={webConfig.SOUGOU_API_SID}
									/>
								</div>
							</div>
							<div class="mb-2.5 flex w-full flex-col">
								<div>
									<div class=" self-center text-xs font-medium mb-1">
										{$i18n.t('Sougou Search API SK')}
									</div>

									<SensitiveInput
										placeholder={$i18n.t('Enter Sougou Search API SK')}
										bind:value={webConfig.SOUGOU_API_SK}
									/>
								</div>
							</div>
						{:else if webConfig.WEB_SEARCH_ENGINE === 'firecrawl'}
							<div class="mb-2.5 flex w-full flex-col">
								<div>
									<div class=" self-center text-xs font-medium mb-1">
										{$i18n.t('Firecrawl API Base URL')}
									</div>

									<div class="flex w-full">
										<div class="flex-1">
											<input
												class="w-full rounded-lg py-2 px-4 text-sm bg-gray-50 dark:text-gray-300 dark:bg-gray-850 outline-hidden"
												type="text"
												placeholder={$i18n.t('Enter Firecrawl API Base URL')}
												bind:value={webConfig.FIRECRAWL_API_BASE_URL}
												autocomplete="off"
											/>
										</div>
									</div>
								</div>

								<div class="mt-2">
									<div class=" self-center text-xs font-medium mb-1">
										{$i18n.t('Firecrawl API Key')}
									</div>

									<SensitiveInput
										placeholder={$i18n.t('Enter Firecrawl API Key')}
										bind:value={webConfig.FIRECRAWL_API_KEY}
									/>
								</div>
							</div>
						{:else if webConfig.WEB_SEARCH_ENGINE === 'external'}
							<div class="mb-2.5 flex w-full flex-col">
								<div>
									<div class=" self-center text-xs font-medium mb-1">
										{$i18n.t('External Web Search URL')}
									</div>

									<div class="flex w-full">
										<div class="flex-1">
											<input
												class="w-full rounded-lg py-2 px-4 text-sm bg-gray-50 dark:text-gray-300 dark:bg-gray-850 outline-hidden"
												type="text"
												placeholder={$i18n.t('Enter External Web Search URL')}
												bind:value={webConfig.EXTERNAL_WEB_SEARCH_URL}
												autocomplete="off"
											/>
										</div>
									</div>
								</div>

								<div class="mt-2">
									<div class=" self-center text-xs font-medium mb-1">
										{$i18n.t('External Web Search API Key')}
									</div>

									<SensitiveInput
										placeholder={$i18n.t('Enter External Web Search API Key')}
										bind:value={webConfig.EXTERNAL_WEB_SEARCH_API_KEY}
									/>
								</div>
							</div>
						{/if}
					{/if}

					{#if webConfig.ENABLE_WEB_SEARCH}
						<div class="mb-2.5 flex w-full flex-col">
							<div class="flex gap-2">
								<div class="w-full">
									<div class=" self-center text-xs font-medium mb-1">
										{$i18n.t('Search Result Count')}
									</div>

									<input
										class="w-full rounded-lg py-2 px-4 text-sm bg-gray-50 dark:text-gray-300 dark:bg-gray-850 outline-hidden"
										placeholder={$i18n.t('Search Result Count')}
										bind:value={webConfig.WEB_SEARCH_RESULT_COUNT}
										required
									/>
								</div>

								<div class="w-full">
									<div class=" self-center text-xs font-medium mb-1">
										{$i18n.t('Concurrent Requests')}
									</div>

									<input
										class="w-full rounded-lg py-2 px-4 text-sm bg-gray-50 dark:text-gray-300 dark:bg-gray-850 outline-hidden"
										placeholder={$i18n.t('Concurrent Requests')}
										bind:value={webConfig.WEB_SEARCH_CONCURRENT_REQUESTS}
										required
									/>
								</div>
							</div>
						</div>

						<div class="mb-2.5 flex w-full flex-col">
							<div class="  text-xs font-medium mb-1">
								{$i18n.t('Domain Filter List')}
							</div>

							<input
								class="w-full rounded-lg py-2 px-4 text-sm bg-gray-50 dark:text-gray-300 dark:bg-gray-850 outline-hidden"
								placeholder={$i18n.t(
									'Enter domains separated by commas (e.g., example.com,site.org)'
								)}
								bind:value={webConfig.WEB_SEARCH_DOMAIN_FILTER_LIST}
							/>
						</div>
					{/if}

					<div class="  mb-2.5 flex w-full justify-between">
						<div class=" self-center text-xs font-medium">
							<Tooltip content={$i18n.t('Full Context Mode')} placement="top-start">
								{$i18n.t('Bypass Embedding and Retrieval')}
							</Tooltip>
						</div>
						<div class="flex items-center relative">
							<Tooltip
								content={webConfig.BYPASS_WEB_SEARCH_EMBEDDING_AND_RETRIEVAL
									? $i18n.t(
											'Inject the entire content as context for comprehensive processing, this is recommended for complex queries.'
										)
									: $i18n.t(
											'Default to segmented retrieval for focused and relevant content extraction, this is recommended for most cases.'
										)}
							>
								<Switch bind:state={webConfig.BYPASS_WEB_SEARCH_EMBEDDING_AND_RETRIEVAL} />
							</Tooltip>
						</div>
					</div>

					<div class="  mb-2.5 flex w-full justify-between">
						<div class=" self-center text-xs font-medium">
							<Tooltip content={$i18n.t('Bypass Web Loader')} placement="top-start">
								{$i18n.t('Bypass Web Loader')}
							</Tooltip>
						</div>
						<div class="flex items-center relative">
							<Tooltip content={''}>
								<Switch bind:state={webConfig.BYPASS_WEB_SEARCH_WEB_LOADER} />
							</Tooltip>
						</div>
					</div>

					<div class="  mb-2.5 flex w-full justify-between">
						<div class=" self-center text-xs font-medium">
							{$i18n.t('Trust Proxy Environment')}
						</div>
						<div class="flex items-center relative">
							<Tooltip
								content={webConfig.WEB_SEARCH_TRUST_ENV
									? $i18n.t(
											'Use proxy designated by http_proxy and https_proxy environment variables to fetch page contents.'
										)
									: $i18n.t('Use no proxy to fetch page contents.')}
							>
								<Switch bind:state={webConfig.WEB_SEARCH_TRUST_ENV} />
							</Tooltip>
						</div>
					</div>
				</div>

				<div class="mb-3">
					<div class=" mb-2.5 text-base font-medium">{$i18n.t('Loader')}</div>

					<hr class=" border-gray-100 dark:border-gray-850 my-2" />

					<div class="  mb-2.5 flex w-full justify-between">
						<div class=" self-center text-xs font-medium">
							{$i18n.t('Web Loader Engine')}
						</div>
						<div class="flex items-center relative">
							<select
								class="dark:bg-gray-900 w-fit pr-8 rounded-sm px-2 p-1 text-xs bg-transparent outline-hidden text-right"
								bind:value={webConfig.WEB_LOADER_ENGINE}
								placeholder={$i18n.t('Select a engine')}
							>
								<option value="">{$i18n.t('Default')}</option>
								{#each webLoaderEngines as engine}
									<option value={engine}>{engine}</option>
								{/each}
							</select>
						</div>
					</div>

					{#if webConfig.WEB_LOADER_ENGINE === '' || webConfig.WEB_LOADER_ENGINE === 'safe_web'}
						<div class="  mb-2.5 flex w-full justify-between">
							<div class=" self-center text-xs font-medium">
								{$i18n.t('Verify SSL Certificate')}
							</div>
							<div class="flex items-center relative">
								<Switch bind:state={webConfig.ENABLE_WEB_LOADER_SSL_VERIFICATION} />
							</div>
						</div>
					{:else if webConfig.WEB_LOADER_ENGINE === 'playwright'}
						<div class="mb-2.5 flex w-full flex-col">
							<div>
								<div class=" self-center text-xs font-medium mb-1">
									{$i18n.t('Playwright WebSocket URL')}
								</div>

								<div class="flex w-full">
									<div class="flex-1">
										<input
											class="w-full rounded-lg py-2 px-4 text-sm bg-gray-50 dark:text-gray-300 dark:bg-gray-850 outline-hidden"
											type="text"
											placeholder={$i18n.t('Enter Playwright WebSocket URL')}
											bind:value={webConfig.PLAYWRIGHT_WS_URL}
											autocomplete="off"
										/>
									</div>
								</div>
							</div>

							<div class="mt-2">
								<div class=" self-center text-xs font-medium mb-1">
									{$i18n.t('Playwright Timeout (ms)')}
								</div>

								<div class="flex w-full">
									<div class="flex-1">
										<input
											class="w-full rounded-lg py-2 px-4 text-sm bg-gray-50 dark:text-gray-300 dark:bg-gray-850 outline-hidden"
											placeholder={$i18n.t('Enter Playwright Timeout')}
											bind:value={webConfig.PLAYWRIGHT_TIMEOUT}
											autocomplete="off"
										/>
									</div>
								</div>
							</div>
						</div>
					{:else if webConfig.WEB_LOADER_ENGINE === 'firecrawl' && webConfig.WEB_SEARCH_ENGINE !== 'firecrawl'}
						<div class="mb-2.5 flex w-full flex-col">
							<div>
								<div class=" self-center text-xs font-medium mb-1">
									{$i18n.t('Firecrawl API Base URL')}
								</div>

								<div class="flex w-full">
									<div class="flex-1">
										<input
											class="w-full rounded-lg py-2 px-4 text-sm bg-gray-50 dark:text-gray-300 dark:bg-gray-850 outline-hidden"
											type="text"
											placeholder={$i18n.t('Enter Firecrawl API Base URL')}
											bind:value={webConfig.FIRECRAWL_API_BASE_URL}
											autocomplete="off"
										/>
									</div>
								</div>
							</div>

							<div class="mt-2">
								<div class=" self-center text-xs font-medium mb-1">
									{$i18n.t('Firecrawl API Key')}
								</div>

								<SensitiveInput
									placeholder={$i18n.t('Enter Firecrawl API Key')}
									bind:value={webConfig.FIRECRAWL_API_KEY}
								/>
							</div>
						</div>
					{:else if webConfig.WEB_LOADER_ENGINE === 'tavily'}
						<div class="mb-2.5 flex w-full flex-col">
							<div>
								<div class=" self-center text-xs font-medium mb-1">
									{$i18n.t('Tavily Extract Depth')}
								</div>

								<div class="flex w-full">
									<div class="flex-1">
										<input
											class="w-full rounded-lg py-2 px-4 text-sm bg-gray-50 dark:text-gray-300 dark:bg-gray-850 outline-hidden"
											type="text"
											placeholder={$i18n.t('Enter Tavily Extract Depth')}
											bind:value={webConfig.TAVILY_EXTRACT_DEPTH}
											autocomplete="off"
										/>
									</div>
								</div>
							</div>

							{#if webConfig.WEB_SEARCH_ENGINE !== 'tavily'}
								<div class="mt-2">
									<div class=" self-center text-xs font-medium mb-1">
										{$i18n.t('Tavily API Key')}
									</div>

									<SensitiveInput
										placeholder={$i18n.t('Enter Tavily API Key')}
										bind:value={webConfig.TAVILY_API_KEY}
									/>
								</div>
							{/if}
						</div>
					{:else if webConfig.WEB_LOADER_ENGINE === 'external'}
						<div class="mb-2.5 flex w-full flex-col">
							<div>
								<div class=" self-center text-xs font-medium mb-1">
									{$i18n.t('External Web Loader URL')}
								</div>

								<div class="flex w-full">
									<div class="flex-1">
										<input
											class="w-full rounded-lg py-2 px-4 text-sm bg-gray-50 dark:text-gray-300 dark:bg-gray-850 outline-hidden"
											type="text"
											placeholder={$i18n.t('Enter External Web Loader URL')}
											bind:value={webConfig.EXTERNAL_WEB_LOADER_URL}
											autocomplete="off"
										/>
									</div>
								</div>
							</div>

							<div class="mt-2">
								<div class=" self-center text-xs font-medium mb-1">
									{$i18n.t('External Web Loader API Key')}
								</div>

								<SensitiveInput
									placeholder={$i18n.t('Enter External Web Loader API Key')}
									bind:value={webConfig.EXTERNAL_WEB_LOADER_API_KEY}
								/>
							</div>
						</div>
					{/if}

					<div class="  mb-2.5 flex w-full justify-between">
						<div class=" self-center text-xs font-medium">
							{$i18n.t('Youtube Language')}
						</div>
						<div class="flex items-center relative">
							<input
								class="flex-1 w-full rounded-lg text-sm bg-transparent outline-hidden"
								type="text"
								placeholder={$i18n.t('Enter language codes')}
								bind:value={webConfig.YOUTUBE_LOADER_LANGUAGE}
								autocomplete="off"
							/>
						</div>
					</div>

					<div class="  mb-2.5 flex flex-col w-full justify-between">
						<div class=" mb-1 text-xs font-medium">
							{$i18n.t('Youtube Proxy URL')}
						</div>
						<div class="flex items-center relative">
							<input
								class="flex-1 w-full rounded-lg text-sm bg-transparent outline-hidden"
								type="text"
								placeholder={$i18n.t('Enter proxy URL (e.g. https://user:password@host:port)')}
								bind:value={webConfig.YOUTUBE_LOADER_PROXY_URL}
								autocomplete="off"
							/>
						</div>
					</div>
				</div>
			</div>
		{/if}
	</div>
	<div class="flex justify-end pt-3 text-sm font-medium">
		<button
			class="px-3.5 py-1.5 text-sm font-medium bg-black hover:bg-gray-900 text-white dark:bg-white dark:text-black dark:hover:bg-gray-100 transition rounded-full"
			type="submit"
		>
			{$i18n.t('Save')}
		</button>
	</div>
</form><|MERGE_RESOLUTION|>--- conflicted
+++ resolved
@@ -35,11 +35,7 @@
 		'firecrawl',
 		'external'
 	];
-<<<<<<< HEAD
-	let webLoaderEngines = ['playwright', 'firecrawl', 'tavily','curl_impersonate_server'];
-=======
-	let webLoaderEngines = ['playwright', 'firecrawl', 'tavily', 'external'];
->>>>>>> 7b248fc1
+	let webLoaderEngines = ['playwright', 'firecrawl', 'tavily','curl_impersonate_server', 'external'];
 
 	let webConfig = null;
 
