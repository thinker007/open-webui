--- conflicted
+++ resolved
@@ -285,14 +285,8 @@
 	"Permission denied when accessing microphone: {{error}}": "Permission refusée lors de l'accès au microphone : {{error}}",
 	"Plain text (.txt)": "",
 	"Playground": "Aire de jeu",
-<<<<<<< HEAD
-	"Positive attitude": "",
-	"Profile Image": "",
-	"Prompt (e.g. Tell me a fun fact about the Roman Empire)": "",
-=======
 	"Archived Chats": "enregistrement du chat",
 	"Profile": "Profil",
->>>>>>> c7fa024b
 	"Prompt Content": "Contenu du prompt",
 	"Prompt suggestions": "Suggestions de prompt",
 	"Prompts": "Prompts",
